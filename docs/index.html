--- conflicted
+++ resolved
@@ -19,11 +19,7 @@
         z-index: 1000;
       }
     </style>
-<<<<<<< HEAD
-    <script type="module" crossorigin src="./assets/index-YJhOn8ua.js"></script>
-=======
     <script type="module" crossorigin src="./assets/index-CBAsPKxu.js"></script>
->>>>>>> 081685b9
     <link rel="stylesheet" crossorigin href="./assets/index-CgYN5LtB.css">
   </head>
   <body>

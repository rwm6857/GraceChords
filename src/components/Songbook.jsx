// src/components/Songbook.jsx
import { useMemo, useState } from 'react'
import indexData from '../data/index.json'
import { parseChordPro } from '../utils/chordpro'
import { fetchTextCached } from '../utils/fetchCache'
<<<<<<< HEAD
import { downloadSongbookPdf, downloadMultiSongPdf } from '../utils/pdf'
import { showToast } from '../utils/toast'
=======

// Lazy pdf exporters
let pdfLibPromise
const loadPdfLib = () => pdfLibPromise || (pdfLibPromise = import('../utils/pdf'))
>>>>>>> 8013e561

function byTitle(a, b) {
  return (a?.title || '').localeCompare(b?.title || '', undefined, { sensitivity: 'base' })
}
function uniqSorted(arr) {
  return [...new Set(arr.filter(Boolean))].sort((a, b) =>
    String(a).localeCompare(String(b), undefined, { sensitivity: 'base' })
  )
}

export default function Songbook() {
  // Catalog from index.json (uses .items + .filename)
  const items = useMemo(() => (indexData?.items || []).slice().sort(byTitle), [])

  // Filters / search
  const [search, setSearch] = useState('')
  const [tag, setTag] = useState('All')
  const [country, setCountry] = useState('All')
  const [author, setAuthor] = useState('All')

  const tags = useMemo(
    () =>
      uniqSorted(
        items.flatMap((s) => (Array.isArray(s.tags) ? s.tags : s.tags ? [s.tags] : []))
      ),
    [items]
  )
  const countries = useMemo(
    () => uniqSorted(items.map((s) => s.country).filter(Boolean)),
    [items]
  )
  const authors = useMemo(
    () =>
      uniqSorted(
        items.flatMap((s) =>
          Array.isArray(s.authors) ? s.authors : s.authors ? [s.authors] : []
        )
      ),
    [items]
  )

  const filtered = useMemo(() => {
    const q = search.trim().toLowerCase()
    let arr = items
    if (q) {
      arr = arr.filter((s) => {
        const title = (s.title || '').toLowerCase()
        const auth = (
          Array.isArray(s.authors) ? s.authors.join(', ') : s.authors || ''
        ).toLowerCase()
        return title.includes(q) || auth.includes(q)
      })
    }
    if (tag !== 'All') {
      arr = arr.filter((s) =>
        Array.isArray(s.tags) ? s.tags.includes(tag) : s.tags === tag
      )
    }
    if (country !== 'All') arr = arr.filter((s) => s.country === country)
    if (author !== 'All') {
      arr = arr.filter((s) =>
        Array.isArray(s.authors) ? s.authors.includes(author) : s.authors === author
      )
    }
    return arr.slice().sort(byTitle)
  }, [items, search, tag, country, author])

  // Selection
  const [selectedIds, setSelectedIds] = useState(() => new Set())
  const selectedEntries = useMemo(
    () => filtered.filter((s) => selectedIds.has(s.id)).slice().sort(byTitle),
    [filtered, selectedIds]
  )
  const filteredCount = filtered.length
  const selectedCount = selectedIds.size

  function toggleOne(id, checked) {
    setSelectedIds((prev) => {
      const next = new Set(prev)
      if (checked) next.add(id)
      else next.delete(id)
      return next
    })
  }
  function selectAllFiltered() {
    if (!filtered.length) return
    setSelectedIds((prev) => {
      const next = new Set(prev)
      for (const s of filtered) next.add(s.id)
      return next
    })
  }
  function clearAll() {
    setSelectedIds(new Set())
  }

  // Export
  const [includeTOC, setIncludeTOC] = useState(true)
  const [cover, setCover] = useState(null)
  const [busy, setBusy] = useState(false)

  async function handleExport() {
    if (!selectedEntries.length) return
    setBusy(true)
    try {
      const { downloadSongbookPdf, downloadMultiSongPdf } = await loadPdfLib()
      const songs = []
      for (const it of selectedEntries) {
        try {
          const url = `${import.meta.env.BASE_URL}songs/${it.filename}`
          const txt = await fetchTextCached(url)
          const parsed = parseChordPro(txt)
          const blocks = parsed.blocks.map((b) => ({
            section: b.section,
            lines: (b.lines || []).map((ln) => ({
              plain: ln.text,
              chordPositions: (ln.chords || []).map((c) => ({ sym: c.sym, index: c.index })),
            })),
          }))
          songs.push({
            title: parsed.meta.title || it.title,
            key: parsed.meta.key || parsed.meta.originalkey || it.originalKey || 'C',
            lyricsBlocks: blocks,
          })
        } catch(err) {
          console.error(err)
          showToast(`Failed to process ${it.filename}`)
        }
      }
      if (songs.length) {
        if (typeof downloadSongbookPdf === 'function') {
          await downloadSongbookPdf(songs, { includeTOC, cover })
        } else {
          await downloadMultiSongPdf(songs, { lyricSizePt: 16, chordSizePt: 16 })
        }
      }
    } finally {
      setBusy(false)
    }
  }

  function prefetchPdf(){ loadPdfLib() }

  function onCoverFile(e) {
    const f = e.target.files?.[0]
    if (!f) {
      setCover(null)
      return
    }
    const reader = new FileReader()
    reader.onload = () => setCover(String(reader.result || ''))
    reader.readAsDataURL(f)
  }

  // Render
  if (items.length === 0) {
    return (
      <div className="SongbookPage">
        <section className="SongPicker">
          <div className="SongPickerHeader">
            <h3>No songs found</h3>
            <p className="Small">The song index is empty or failed to load.</p>
          </div>
        </section>
      </div>
    )
  }

  return (
    <div className="SongbookPage">
      {/* LEFT: Picker */}
      <section className="SongPicker">
        <div className="SongPickerHeader">
          <div className="Row" style={{ gap: '1rem', alignItems: 'flex-end', flexWrap: 'wrap' }}>
            <div className="Field" style={{ minWidth: 220 }}>
              <label htmlFor="sb-search">Search:</label>
              <input
                id="sb-search"
                type="search"
                placeholder="Title or author"
                value={search}
                onChange={(e) => setSearch(e.target.value)}
                style={{ width: '100%' }}
              />
            </div>

            <div className="Field">
              <label htmlFor="sb-tag">Tag:</label>
              <select id="sb-tag" value={tag} onChange={(e) => setTag(e.target.value)}>
                <option>All</option>
                {tags.map((t) => (
                  <option key={t} value={t}>
                    {t}
                  </option>
                ))}
              </select>
            </div>

            <div className="Field">
              <label htmlFor="sb-country">Country:</label>
              <select
                id="sb-country"
                value={country}
                onChange={(e) => setCountry(e.target.value)}
              >
                <option>All</option>
                {countries.map((c) => (
                  <option key={c} value={c}>
                    {c}
                  </option>
                ))}
              </select>
            </div>

            <div className="Field">
              <label htmlFor="sb-author">Author:</label>
              <select
                id="sb-author"
                value={author}
                onChange={(e) => setAuthor(e.target.value)}
              >
                <option>All</option>
                {authors.map((a) => (
                  <option key={a} value={a}>
                    {a}
                  </option>
                ))}
              </select>
            </div>

            <div className="Field" style={{ marginLeft: 'auto', gap: '.5rem' }}>
              <button className="Button" onClick={selectAllFiltered} disabled={!filteredCount}>
                Select all ({filteredCount} filtered)
              </button>
              <button className="Button" onClick={clearAll} disabled={!selectedCount}>
                Clear
              </button>
            </div>
          </div>

          <div className="Row Small" style={{ marginTop: '.5rem' }}>
            <strong>{selectedCount}</strong> selected
          </div>
          <div className="Hr" />
        </div>

        {/* Only this section scrolls; two-column grid handled by your CSS */}
        <div className="SongPickerScroll" role="region" aria-label="Song list">
          <div className="SongGrid">
            {filtered.map((s) => {
              const checked = selectedIds.has(s.id)
              const authorsLine = Array.isArray(s.authors)
                ? s.authors.join(', ')
                : s.authors || ''
              const tagLine = Array.isArray(s.tags) ? s.tags.join(', ') : s.tags || ''
              return (
                <label key={s.id} className="SongCard">
                  <input
                    type="checkbox"
                    checked={checked}
                    onChange={(e) => toggleOne(s.id, e.target.checked)}
                    aria-label={`Select ${s.title}`}
                  />
                  <div className="SongInfo">
                    <div className="SongTitle">{s.title}</div>
                    <div className="SongMeta">
                      {authorsLine || '—'}
                      {tagLine ? ` • ${tagLine}` : ''}
                      {s.country ? ` • ${s.country}` : ''}
                    </div>
                  </div>
                </label>
              )
            })}
          </div>
        </div>
      </section>

      {/* RIGHT: Preview / Export */}
      <aside className="SongPreview">
        <div className="Row" style={{ justifyContent: 'space-between' }}>
          <div className="Field">
            <input
              id="sb-toc"
              type="checkbox"
              checked={includeTOC}
              onChange={(e) => setIncludeTOC(e.target.checked)}
            />
            <label htmlFor="sb-toc">Include table of contents</label>
          </div>

          <div className="Field">
            <label htmlFor="sb-cover">Cover page (image):</label>
            <input
              id="sb-cover"
              className="CoverInput"
              type="file"
              accept="image/*"
              onChange={onCoverFile}
            />
          </div>

          <div className="Field" style={{ marginLeft: 'auto' }}>
            <button
              className="Button"
              onClick={handleExport}
              onMouseEnter={prefetchPdf}
              onFocus={prefetchPdf}
              disabled={!selectedEntries.length || busy}
              title={!selectedEntries.length ? 'Select some songs first' : 'Export PDF'}
            >
              {busy ? 'Exporting…' : `Export PDF (${selectedEntries.length})`}
            </button>
          </div>
        </div>

        <div className="Hr" />

        <div className="PreviewScroll">
          <ol className="List" style={{ listStyle: 'decimal inside' }}>
            {selectedEntries.map((s) => (
              <li key={s.id}>
                {s.title}
                {Array.isArray(s.authors) && s.authors.length ? (
                  <span className="Small"> — {s.authors.join(', ')}</span>
                ) : null}
              </li>
            ))}
          </ol>
        </div>
      </aside>
    </div>
  )
}<|MERGE_RESOLUTION|>--- conflicted
+++ resolved
@@ -3,15 +3,12 @@
 import indexData from '../data/index.json'
 import { parseChordPro } from '../utils/chordpro'
 import { fetchTextCached } from '../utils/fetchCache'
-<<<<<<< HEAD
 import { downloadSongbookPdf, downloadMultiSongPdf } from '../utils/pdf'
 import { showToast } from '../utils/toast'
-=======
 
 // Lazy pdf exporters
 let pdfLibPromise
 const loadPdfLib = () => pdfLibPromise || (pdfLibPromise = import('../utils/pdf'))
->>>>>>> 8013e561
 
 function byTitle(a, b) {
   return (a?.title || '').localeCompare(b?.title || '', undefined, { sensitivity: 'base' })

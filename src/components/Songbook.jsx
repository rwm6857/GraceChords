// src/components/Songbook.jsx
import { useMemo, useState } from 'react'
import indexData from '../data/index.json'
import { parseChordPro } from '../utils/chordpro'
import { fetchTextCached } from '../utils/fetchCache'
import { showToast } from '../utils/toast'
import Busy from './Busy'
<<<<<<< HEAD
import { planSongRender } from '../utils/export/planSongRender'
import { exportPdfFromPlan } from '../utils/export/exportPdf'
=======
import SongCard from './ui/SongCard'

// Lazy pdf exporters
let pdfLibPromise
const loadPdfLib = () => pdfLibPromise || (pdfLibPromise = import('../utils/pdf'))
>>>>>>> 3cb76076

function byTitle(a, b) {
  return (a?.title || '').localeCompare(b?.title || '', undefined, { sensitivity: 'base' })
}
function uniqSorted(arr) {
  return [...new Set(arr.filter(Boolean))].sort((a, b) =>
    String(a).localeCompare(String(b), undefined, { sensitivity: 'base' })
  )
}

export default function Songbook() {
  // Catalog from index.json (uses .items + .filename)
  const items = useMemo(() => (indexData?.items || []).slice().sort(byTitle), [])

  // Filters / search
  const [search, setSearch] = useState('')
  const [tag, setTag] = useState('All')
  const [country, setCountry] = useState('All')
  const [author, setAuthor] = useState('All')

  const tags = useMemo(
    () =>
      uniqSorted(
        items.flatMap((s) => (Array.isArray(s.tags) ? s.tags : s.tags ? [s.tags] : []))
      ),
    [items]
  )
  const countries = useMemo(
    () => uniqSorted(items.map((s) => s.country).filter(Boolean)),
    [items]
  )
  const authors = useMemo(
    () =>
      uniqSorted(
        items.flatMap((s) =>
          Array.isArray(s.authors) ? s.authors : s.authors ? [s.authors] : []
        )
      ),
    [items]
  )

  const filtered = useMemo(() => {
    const q = search.trim().toLowerCase()
    let arr = items
    if (q) {
      arr = arr.filter((s) => {
        const title = (s.title || '').toLowerCase()
        const auth = (
          Array.isArray(s.authors) ? s.authors.join(', ') : s.authors || ''
        ).toLowerCase()
        return title.includes(q) || auth.includes(q)
      })
    }
    if (tag !== 'All') {
      arr = arr.filter((s) =>
        Array.isArray(s.tags) ? s.tags.includes(tag) : s.tags === tag
      )
    }
    if (country !== 'All') arr = arr.filter((s) => s.country === country)
    if (author !== 'All') {
      arr = arr.filter((s) =>
        Array.isArray(s.authors) ? s.authors.includes(author) : s.authors === author
      )
    }
    return arr.slice().sort(byTitle)
  }, [items, search, tag, country, author])

  // Selection
  const [selectedIds, setSelectedIds] = useState(() => new Set())
  const selectedEntries = useMemo(
    () => filtered.filter((s) => selectedIds.has(s.id)).slice().sort(byTitle),
    [filtered, selectedIds]
  )
  const filteredCount = filtered.length
  const selectedCount = selectedIds.size

  function toggleOne(id, checked) {
    setSelectedIds((prev) => {
      const next = new Set(prev)
      if (checked) next.add(id)
      else next.delete(id)
      return next
    })
  }
  function selectAllFiltered() {
    if (!filtered.length) return
    setSelectedIds((prev) => {
      const next = new Set(prev)
      for (const s of filtered) next.add(s.id)
      return next
    })
  }
  function clearAll() {
    setSelectedIds(new Set())
  }

  // Export
  const [includeTOC, setIncludeTOC] = useState(true)
  const [cover, setCover] = useState(null)
  const [busy, setBusy] = useState(false)

  async function handleExport() {
    if (!selectedEntries.length) return
    setBusy(true)
    try {
      const songs = []
      for (const it of selectedEntries) {
        try {
          const url = `${import.meta.env.BASE_URL}songs/${it.filename}`
          const txt = await fetchTextCached(url)
          const parsed = parseChordPro(txt)
          const blocks = parsed.blocks.map((b) => ({
            section: b.section,
            lines: (b.lines || []).map((ln) => ({
              plain: ln.text,
              chordPositions: (ln.chords || []).map((c) => ({ sym: c.sym, index: c.index })),
            })),
          }))
          const slug = it.filename.replace(/\.chordpro$/, '')
          songs.push({
            title: parsed.meta.title || it.title || slug,
            key: parsed.meta.key || parsed.meta.originalkey || it.originalKey || 'C',
            lyricsBlocks: blocks,
          })
        } catch(err) {
          console.error(err)
          showToast(`Failed to process ${it.filename}`)
        }
      }
      if (songs.length) {
        const plan = planSongRender(songs, { docTitle: 'Songbook', showChords: true })
        const doc = await exportPdfFromPlan(plan)
        doc.save('Songbook.pdf')
      }
    } finally {
      setBusy(false)
    }
  }

  function prefetchPdf() {}

  function onCoverFile(e) {
    const f = e.target.files?.[0]
    if (!f) {
      setCover(null)
      return
    }
    if (f.size > 2 * 1024 * 1024) {
      showToast('Image must be under 2 MB')
      e.target.value = ''
      setCover(null)
      return
    }
    if (!f.type.startsWith('image/')) {
      showToast('File must be an image')
      e.target.value = ''
      setCover(null)
      return
    }
    const reader = new FileReader()
    reader.onload = () => setCover(String(reader.result || ''))
    reader.readAsDataURL(f)
  }

  // Render
  if (items.length === 0) {
    return (
      <div className="BuilderPage">
        <section className="BuilderLeft">
          <header className="BuilderHeader">
            <h1>No songs found</h1>
            <p className="Small">The song index is empty or failed to load.</p>
          </header>
        </section>
      </div>
    )
  }

  return (
    <div className="BuilderPage">
      <Busy busy={busy} />
      {/* LEFT: Picker */}
      <section className="BuilderLeft">
        <header className="BuilderHeader">
          <h1 style={{ margin: 0 }}>Songbook Builder</h1>
          <div className="Row" style={{ gap: '1rem', alignItems: 'flex-end', flexWrap: 'wrap' }}>
            <div className="Field" style={{ minWidth: 220 }}>
              <label htmlFor="sb-search">Search:</label>
              <input
                id="sb-search"
                type="search"
                placeholder="Title or author"
                value={search}
                onChange={(e) => setSearch(e.target.value)}
                style={{ width: '100%' }}
              />
            </div>

            <div className="Field">
              <label htmlFor="sb-tag">Tag:</label>
              <select id="sb-tag" value={tag} onChange={(e) => setTag(e.target.value)}>
                <option>All</option>
                {tags.map((t) => (
                  <option key={t} value={t}>
                    {t}
                  </option>
                ))}
              </select>
            </div>

            <div className="Field">
              <label htmlFor="sb-country">Country:</label>
              <select
                id="sb-country"
                value={country}
                onChange={(e) => setCountry(e.target.value)}
              >
                <option>All</option>
                {countries.map((c) => (
                  <option key={c} value={c}>
                    {c}
                  </option>
                ))}
              </select>
            </div>

            <div className="Field">
              <label htmlFor="sb-author">Author:</label>
              <select
                id="sb-author"
                value={author}
                onChange={(e) => setAuthor(e.target.value)}
              >
                <option>All</option>
                {authors.map((a) => (
                  <option key={a} value={a}>
                    {a}
                  </option>
                ))}
              </select>
            </div>

            <div className="Field" style={{ marginLeft: 'auto', gap: '.5rem' }}>
              <button className="btn" onClick={selectAllFiltered} disabled={!filteredCount}>
                Select all ({filteredCount} filtered)
              </button>
              <button className="btn" onClick={clearAll} disabled={!selectedCount}>
                Clear
              </button>
            </div>
          </div>

          <div className="Row Small" style={{ marginTop: '.5rem' }}>
            <strong>{selectedCount}</strong> selected
          </div>
        </header>

        <div className="BuilderScroll" role="region" aria-label="Song list">
          <ul className="BuilderList">
            {filtered.map((s) => {
              const checked = selectedIds.has(s.id)
              const authorsLine = Array.isArray(s.authors)
                ? s.authors.join(', ')
                : s.authors || ''
              const tagLine = Array.isArray(s.tags) ? s.tags.join(', ') : s.tags || ''
              const meta = `${authorsLine || '—'}${tagLine ? ` • ${tagLine}` : ''}${s.country ? ` • ${s.country}` : ''}`
              return (
                <li key={s.id}>
                  <SongCard
                    leftSlot={
                      <input
                        type="checkbox"
                        checked={checked}
                        onChange={(e) => toggleOne(s.id, e.target.checked)}
                        onClick={(e) => e.stopPropagation()}
                        aria-label={`Select ${s.title}`}
                      />
                    }
                    title={s.title}
                    subtitle={meta}
                    onClick={() => toggleOne(s.id, !checked)}
                  />
                </li>
              )
            })}
          </ul>
        </div>
      </section>

      {/* RIGHT: Preview / Export */}
      <aside className="BuilderRight">
        <div className="RightSection">
          <div className="Row" style={{ justifyContent: 'space-between', flexWrap: 'wrap' }}>
            <div className="Field">
              <input
                id="sb-toc"
                type="checkbox"
                checked={includeTOC}
                onChange={(e) => setIncludeTOC(e.target.checked)}
              />
              <label htmlFor="sb-toc">Include table of contents</label>
            </div>

            <div className="Field">
              <label htmlFor="sb-cover">Cover page (image):</label>
              <input
                id="sb-cover"
                className="CoverInput"
                type="file"
                accept="image/*"
                onChange={onCoverFile}
              />
            </div>

            <div className="Field" style={{ marginLeft: 'auto' }}>
              <button
                className="btn"
                onClick={handleExport}
                onMouseEnter={prefetchPdf}
                onFocus={prefetchPdf}
                disabled={!selectedEntries.length || busy}
                title={!selectedEntries.length ? 'Select some songs first' : 'Export PDF'}
              >
                {busy ? 'Exporting…' : `Export PDF (${selectedEntries.length})`}
              </button>
            </div>
          </div>
        </div>

        <div className="RightSection RightScroll" role="region" aria-label="Selected songs">
          <ol className="List" style={{ listStyle: 'decimal inside' }}>
            {selectedEntries.map((s) => (
              <li key={s.id}>
                {s.title}
                {Array.isArray(s.authors) && s.authors.length ? (
                  <span className="Small"> — {s.authors.join(', ')}</span>
                ) : null}
              </li>
            ))}
          </ol>
        </div>
      </aside>
    </div>
  )
}<|MERGE_RESOLUTION|>--- conflicted
+++ resolved
@@ -5,16 +5,13 @@
 import { fetchTextCached } from '../utils/fetchCache'
 import { showToast } from '../utils/toast'
 import Busy from './Busy'
-<<<<<<< HEAD
 import { planSongRender } from '../utils/export/planSongRender'
 import { exportPdfFromPlan } from '../utils/export/exportPdf'
-=======
 import SongCard from './ui/SongCard'
 
 // Lazy pdf exporters
 let pdfLibPromise
 const loadPdfLib = () => pdfLibPromise || (pdfLibPromise = import('../utils/pdf'))
->>>>>>> 3cb76076
 
 function byTitle(a, b) {
   return (a?.title || '').localeCompare(b?.title || '', undefined, { sensitivity: 'base' })

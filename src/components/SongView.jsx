// src/components/SongView.jsx
import React, { useEffect, useRef, useState } from 'react'
import { useParams, Link } from 'react-router-dom'
import { parseChordPro, stepsBetween, transposeSym, KEYS } from '../utils/chordpro'
import indexData from '../data/index.json'
import { DownloadIcon, TransposeIcon, MediaIcon, EyeIcon } from './Icons'
import { fetchTextCached } from '../utils/fetchCache'
import { showToast } from '../utils/toast'
import { headOk } from '../utils/headCache'
import Busy from './Busy'

// Lazy-loaded heavy modules
let pdfLibPromise
let pdfPlanPromise
let imageLibPromise

export default function SongView(){
  const { id } = useParams()
  const [entry, setEntry] = useState(null)
  const [parsed, setParsed] = useState(null)
  const [toKey, setToKey] = useState('C')
  const [showChords, setShowChords] = useState(true)
  const [showMedia, setShowMedia] = useState(false)
  const [err, setErr] = useState('')
  const [hasPptx, setHasPptx] = useState(false)
  const [pptxUrl, setPptxUrl] = useState('')
  const [jpgDisabled, setJpgDisabled] = useState(false)
  const [pdfLibPromiseState, setPdfLibPromiseState] = useState(pdfLibPromise)
  const [imageLibPromiseState, setImageLibPromiseState] = useState(imageLibPromise)
  const [pdfPlanPromiseState, setPdfPlanPromise] = useState(pdfPlanPromise)
  const jpgAlerted = useRef(false)
<<<<<<< HEAD
  const [busy, setBusy] = useState(false)
=======
  const lastPlan = useRef(null)

  const loadPdfLib = () => {
    if (!pdfLibPromise) {
      pdfLibPromise = import('../utils/pdf')
      setPdfLibPromiseState(pdfLibPromise)
    }
    return pdfLibPromise
  }
  const loadImageLib = () => {
    if (!imageLibPromise) {
      imageLibPromise = import('../utils/image')
      setImageLibPromiseState(imageLibPromise)
    }
    return imageLibPromise
  }
>>>>>>> 291631ca

  const loadPdfPlan = () => {
    if (!pdfPlanPromise) {
      pdfPlanPromise = import('../utils/pdfLayout')
      setPdfPlanPromise(pdfPlanPromise)
    }
    return pdfPlanPromise
  }

  // find the index item
  useEffect(()=>{
    const it = (indexData?.items || []).find(x => String(x.id) === String(id)) || null
    setEntry(it)
  }, [id])

  // load & parse chordpro
  useEffect(()=>{
    if(!entry) return
    setErr('')
    setParsed(null)
    const base = ((import.meta.env.BASE_URL || '/').replace(/\/+$/, '') + '/')
    fetch(`${base}songs/${entry.filename}`)
      .then(r => { if(!r.ok) throw new Error(`Song file not found: ${entry.filename}`); return r.text() })
      .then(txt => {
        try {
          const p = parseChordPro(txt); setParsed(p)
          const baseKey = p?.meta?.key || p?.meta?.originalkey || entry.originalKey || 'C'
          setToKey(baseKey)
          try { setShowMedia(localStorage.getItem(`mediaOpen:${entry.id}`) === '1') } catch {}
        } catch(err){
          console.error(err)
          showToast(`Parse error in ${entry.filename}. Check ChordPro syntax.`)
          setErr('Failed to parse song')
        }
      })
      .catch(e => { console.error(e); showToast(`Failed to load ${entry.filename}`); setErr(e?.message || 'Failed to load song') })
  }, [entry])

  // prefetch neighbor songs (no await here)
  useEffect(() => {
    if (!entry) return
    const items = indexData?.items || []
    const i = items.findIndex(x => x.id === entry.id)
    const neighbors = [items[i-1], items[i+1]].filter(Boolean)
    const base = ((import.meta.env.BASE_URL || '/').replace(/\/+$/, '') + '/')
    neighbors.forEach((n) => {
      const url = `${base}songs/${n.filename}`
      fetchTextCached(url).catch((err) => {
        console.error(err)
        showToast(`Failed to load ${n.filename}`)
      })
    })
  }, [entry?.id])

  // check for PPTX slides
  useEffect(() => {
    if (!entry) return
    setHasPptx(false)
    const slug = entry.filename.replace(/\.chordpro$/, '')
    const base = ((import.meta.env.BASE_URL || '/').replace(/\/+$/, '') + '/')
    const url = `${base}pptx/${slug}.pptx`
    setPptxUrl(url)
    let cancelled = false
    async function check(){
      const ok = await headOk(url, entry.id)
      if (cancelled || !ok) return
      setHasPptx(true)
    }
    check()
    return () => { cancelled = true }
  }, [entry])

  // keyboard shortcuts: c toggle chords, [ down, ] up
  useEffect(() => {
    function onKey(e){
      const tag = (e.target && e.target.tagName) || ''
      if (/INPUT|TEXTAREA|SELECT/.test(tag)) return
      if (e.key === 'c' || e.key === 'C') {
        e.preventDefault()
        setShowChords(v => !v)
        return
      }
      if (e.key === '[') { e.preventDefault(); setToKey(k => transposeSym(k, -1)) }
      if (e.key === ']') { e.preventDefault(); setToKey(k => transposeSym(k, +1)) }
    }
    window.addEventListener('keydown', onKey)
    return () => window.removeEventListener('keydown', onKey)
  }, [])

  

  // JPG single-page guard – only runs once layout/image libs are loaded
  useEffect(() => {
    if (!parsed) return
    if (!pdfPlanPromiseState || !imageLibPromiseState) return
    let cancelled = false
    async function check() {
      const ok = await checkJpgSupport()
      if (cancelled) return
      setJpgDisabled(!ok)
    }
    check()
    return () => { cancelled = true }
  }, [parsed, toKey, pdfPlanPromiseState, pdfLibPromiseState, imageLibPromiseState])

if(!entry){
    return <div className="container"><p>Song not found. <Link to="/">Back</Link></p></div>
  }
  if(err){
    return (
      <div className="container">
        <p style={{color:'#b91c1c'}}>Error: {err}</p>
        <p>Check that <code>public/songs/{entry.filename}</code> exists and is copied to <code>docs/songs/</code> after build.</p>
        <Link to="/">Back</Link>
      </div>
    )
  }
  if(!parsed){
    return <div className="container"><p>Loading… <Link to="/">Back</Link></p></div>
  }

  const slug = entry.filename.replace(/\.chordpro$/, '')
  const title = parsed?.meta?.title || entry.title || slug
  const baseKey = parsed?.meta?.key || parsed?.meta?.originalkey || entry.originalKey || 'C'
  const steps = stepsBetween(baseKey, toKey)

  const pptxButton = hasPptx ? (
    <a className="btn" href={pptxUrl} download>
      Download PPTX
    </a>
  ) : null

  const buildSong = () => ({
    title,
    key: toKey,
    lyricsBlocks: (parsed.blocks || []).map(b => ({
      section: b.section,
      lines: (b.lines || []).map(ln => ({
        plain: ln.text,
        chordPositions: (ln.chords || []).map(c => ({ sym: transposeSym(c.sym, steps), index: c.index }))
      }))
    }))
  })

  async function checkJpgSupport(showAlert = false) {
    const song = buildSong()
    const [{ chooseBestLayout }, { ensureCanvasFonts }] = await Promise.all([
      loadPdfPlan(),
      loadImageLib()
    ])
    const fonts = await ensureCanvasFonts()
    const ctx = document.createElement('canvas').getContext('2d')
    const makeLyric = (pt) => (text) => { ctx.font = `${pt}px ${fonts.lyricFamily}`; return ctx.measureText(text || '').width }
    const makeChord = (pt) => (text) => { ctx.font = `bold ${pt}px ${fonts.chordFamily}`; return ctx.measureText(text || '').width }
    const res = chooseBestLayout(song, { lyricFamily: fonts.lyricFamily, chordFamily: fonts.chordFamily }, makeLyric, makeChord)
    lastPlan.current = res.plan
    const ok = res.plan.layout.pages.length <= 1
    if (!ok && showAlert && !jpgAlerted.current) {
      alert('JPG export supports single-page songs only for now.')
      jpgAlerted.current = true
    }
    return ok
  }

  function prefetchPdf() { loadPdfLib() }
  function prefetchJpg() {
    Promise.all([loadPdfPlan(), loadImageLib()]).then(() => {
      if (parsed) checkJpgSupport(false).then(ok => setJpgDisabled(!ok))
    })
  }

  async function handleDownloadPdf(){
<<<<<<< HEAD
    setBusy(true)
    try {
      const { downloadSingleSongPdf } = await loadPdfLib()
      await downloadSingleSongPdf(buildSong(), { lyricSizePt: 16, chordSizePt: 16 })
    } finally {
      setBusy(false)
    }
=======
    const { downloadSingleSongPdf } = await loadPdfLib()
    const res = await downloadSingleSongPdf(buildSong())
    lastPlan.current = res?.plan || null
>>>>>>> 291631ca
  }

  async function handleDownloadJpg(){
    const ok = await checkJpgSupport(true)
    if (!ok) return
    const { downloadSingleSongJpg } = await loadImageLib()
    await downloadSingleSongJpg(buildSong(), { slug: entry.filename.replace(/\.chordpro$/, ''), plan: lastPlan.current })
  }

  

  return (
    <div className="container">
      <Busy busy={busy} />
      <div className="songpage__top">
        <Link to="/" className="back">← Back</Link>
        <div style={{flex:1}}>
          <h1 className="songpage__title">{title}</h1>
          <div className="songpage__meta">Key: <strong>{baseKey}</strong>{entry.tags?.length ? ` • ${entry.tags.join(', ')}` : ''}</div>
        </div>
      </div>

      <div className="toolbar">
        <div style={{display:'flex', alignItems:'center', gap:10}}>
          <span title="Transpose"><TransposeIcon /></span>
          <select value={toKey} onChange={e=> setToKey(e.target.value)}>
            {KEYS.map(k=> <option key={k} value={k}>{k}</option>)}
          </select>
          <label style={{display:'inline-flex', alignItems:'center', gap:6}}>
            <input type="checkbox" checked={showChords} onChange={e=> setShowChords(e.target.checked)} />
            <EyeIcon /> Chords
          </label>
        </div>
        <div style={{display:'flex', gap:10}}>
          <button
            className="btn primary iconbtn"
            onClick={(e)=>{ e.preventDefault(); e.stopPropagation(); handleDownloadPdf() }}
            onMouseEnter={prefetchPdf}
            onFocus={prefetchPdf}
            disabled={busy}
          >
            {busy ? 'Exporting…' : <><DownloadIcon /> Download PDF</>}
          </button>
          <button
            className="btn iconbtn"
            disabled={jpgDisabled}
            onClick={(e)=>{ e.preventDefault(); e.stopPropagation(); handleDownloadJpg() }}
            onMouseEnter={prefetchJpg}
            onFocus={prefetchJpg}
          >
            <DownloadIcon /> Download JPG
          </button>
        </div>
      </div>

      <div className="songpage__sheet">
        {(parsed.blocks || []).map((block, bi)=> (
          <div key={bi}>
            <div className="section">{block.section ? `[${block.section}]` : ''}</div>
			{(block.lines || []).map((ln, li) => {
				const key = `${bi}-${li}`
				const plain = ln.text || ''
				const hasChords = !!(ln.chords && ln.chords.length)
				if (!hasChords && isSectionLabel(plain)) {
					return <div key={key} className="section">[{plain.toUpperCase()}]</div>
				}
				return (
					<MeasuredLine
						key={key}
						plain={plain}
						chords={ln.chords || []}
						steps={steps}
						showChords={showChords}
					/>
				)
			})}
          </div>
        ))}
      </div>

      <div className="divider" />

      {(parsed?.meta?.youtube || parsed?.meta?.mp3 || hasPptx) && (
        <div>
          <button
            className="btn media__toggle"
            onClick={()=>{ const n=!showMedia; setShowMedia(n); try{ localStorage.setItem(`mediaOpen:${entry.id}`, n?'1':'0') }catch{} }}
          >
            {showMedia ? <>Hide media</> : <><MediaIcon /> Show media</>}
          </button>

          <div className={`media__panel ${showMedia ? 'open' : ''}`}>
            {parsed?.meta?.youtube && (
              <div className="media__card" style={{marginTop:10}}>
                <div className="media__label">Reference Video</div>
                {pptxButton && (
                  <div style={{marginBottom:10}}>{pptxButton}</div>
                )}
                {(() => {
                 const ytId = extractYouTubeId(parsed.meta.youtube)
                 return ytId ? (
                    <LiteYouTube id={ytId} />
                  ) : (
                    <a
                      className="btn"
                      href={String(parsed.meta.youtube)}
                      target="_blank"
                      rel="noopener noreferrer"
                     >
                      Open on YouTube
                    </a>
                   )
                })()}
              </div>
            )}

            {parsed?.meta?.mp3 && (
              <div className="media__card" style={{marginTop:10}}>
                <div className="media__label">Audio</div>
                <audio controls src={parsed.meta.mp3} />
              </div>
            )}

            {!parsed?.meta?.youtube && pptxButton && (
              <div className="media__card" style={{marginTop:10}}>
                <div className="media__label">Lyric Slides (PPTX)</div>
                {pptxButton}
              </div>
            )}
          </div>
        </div>
      )}
    </div>
  )
}

/* ---------- Helpers ---------- */

function extractYouTubeId(input = '') {
  const raw = String(input)
  if (raw.length > 200) return null
  const s = raw.trim()
  const ID = /^[a-zA-Z0-9_-]{11}$/
  if (ID.test(s)) return s

  try {
    const u = new URL(s)
    const host = u.hostname.replace(/^www\./, '')
    // youtu.be/<id>
    if (host === 'youtu.be') {
      const id = u.pathname.split('/').filter(Boolean)[0]
      if (ID.test(id)) return id
    }
    // youtube.com
    if (host.endsWith('youtube.com')) {
      // /watch?v=<id>
      const v = u.searchParams.get('v')
      if (ID.test(v)) return v
      // /embed/<id>  /shorts/<id>  /live/<id>
      const parts = u.pathname.split('/').filter(Boolean)
      const ix = parts.findIndex(p => ['embed', 'shorts', 'live'].includes(p))
      if (ix >= 0 && ID.test(parts[ix + 1])) return parts[ix + 1]
    }
  } catch { /* not a URL */ }

  return null
}

function LiteYouTube({ id }) {
  const [ready, setReady] = React.useState(false)
  const thumb = `https://i.ytimg.com/vi/${id}/hqdefault.jpg`
  return (
    <div className="media__frame">
      {ready ? (
        <iframe
          title="YouTube video"
          src={`https://www.youtube.com/embed/${id}?autoplay=1`}
          allow="accelerometer; autoplay; clipboard-write; encrypted-media; gyroscope; picture-in-picture"
          allowFullScreen
          style={{position:'absolute', inset:0, width:'100%', height:'100%', border:0}}
        />
      ) : (
        <button
          onClick={() => setReady(true)}
          aria-label="Play video"
          style={{position:'absolute', inset:0, width:'100%', height:'100%', padding:0, border:0, background:'none', cursor:'pointer'}}
        >
          <img src={thumb} alt="" style={{width:'100%', height:'100%', objectFit:'cover'}} loading="lazy" />
          <div style={{position:'absolute', inset:0, display:'flex', alignItems:'center', justifyContent:'center', fontSize:48}}>▶</div>
        </button>
      )}
    </div>
  )
}

function isSectionLabel(text = '') {
  const s = String(text).trim()
  return /^(?:verse(?:\s*\d+)?|chorus|bridge|tag|pre[-\s]?chorus|intro|outro|ending|refrain)\s*\d*$/i.test(s)
}


function MeasuredLine({ plain, chords, steps, showChords }){
  const hostRef = useRef(null)
  const canvasRef = useRef(null)
  const [state, setState] = useState({ offsets: [], padTop: 0, chordTop: 0 })

  useEffect(()=>{
    if(!hostRef.current) return

    // Ensure canvas
    if(!canvasRef.current){
      const cv = document.createElement('canvas')
      cv.width = 1; cv.height = 1
      canvasRef.current = cv
    }
    const ctx = canvasRef.current.getContext('2d')

    // Grab computed styles from the visible lyrics node
    const lyr = hostRef.current.querySelector('.lyrics')
    const cs = window.getComputedStyle(lyr)

    // Lyrics font for width measurement
    ctx.font = `${cs.fontStyle} ${cs.fontWeight} ${cs.fontSize} ${cs.fontFamily}`

    // Measure pixel offsets for each chord
    const offsets = (showChords ? chords : []).map(c => ({
      left: ctx.measureText(plain.slice(0, c.index)).width,
      sym: transposeSym(c.sym, steps)
    }))

    // Estimate chord ascent to reserve vertical space
    const chordFontFamily = `'Noto Sans Mono', ui-monospace, SFMono-Regular, Menlo, Consolas, monospace`
    const chordFontSize = cs.fontSize // match lyric size
    ctx.font = `${cs.fontStyle} 700 ${chordFontSize} ${chordFontFamily}`
    const chordM = ctx.measureText('Mg')
    const chordAscent = chordM.actualBoundingBoxAscent || parseFloat(cs.fontSize) * 0.8

    const gap = 4
    const padTop = Math.ceil(chordAscent + gap) // reserve space above lyrics
    const chordTop = 0                           // chord layer sits at host top
    setState({ offsets, padTop, chordTop })
  }, [plain, chords, steps, showChords])

  return (
    <div ref={hostRef} style={{position:'relative', marginBottom:10, paddingTop: showChords ? state.padTop : 0}}>
      {showChords && state.offsets.length>0 && (
        <div aria-hidden className="chord-layer" style={{position:'absolute', left:0, right:0, top: state.chordTop}}>
          {state.offsets.map((c, i)=>(
            <span key={i} style={{
              position:'absolute',
              left: `${c.left}px`,
              fontFamily: `'Noto Sans Mono', ui-monospace, SFMono-Regular, Menlo, Consolas, monospace`,
              fontWeight: 700
            }}>{c.sym}</span>
          ))}
        </div>
      )}
      <div className="lyrics">{plain}</div>
    </div>
  )
}<|MERGE_RESOLUTION|>--- conflicted
+++ resolved
@@ -29,9 +29,7 @@
   const [imageLibPromiseState, setImageLibPromiseState] = useState(imageLibPromise)
   const [pdfPlanPromiseState, setPdfPlanPromise] = useState(pdfPlanPromise)
   const jpgAlerted = useRef(false)
-<<<<<<< HEAD
   const [busy, setBusy] = useState(false)
-=======
   const lastPlan = useRef(null)
 
   const loadPdfLib = () => {
@@ -48,7 +46,6 @@
     }
     return imageLibPromise
   }
->>>>>>> 291631ca
 
   const loadPdfPlan = () => {
     if (!pdfPlanPromise) {
@@ -221,7 +218,6 @@
   }
 
   async function handleDownloadPdf(){
-<<<<<<< HEAD
     setBusy(true)
     try {
       const { downloadSingleSongPdf } = await loadPdfLib()
@@ -229,11 +225,10 @@
     } finally {
       setBusy(false)
     }
-=======
     const { downloadSingleSongPdf } = await loadPdfLib()
     const res = await downloadSingleSongPdf(buildSong())
     lastPlan.current = res?.plan || null
->>>>>>> 291631ca
+
   }
 
   async function handleDownloadJpg(){

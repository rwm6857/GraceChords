import { ensureFontsEmbedded } from './fonts'
import { planSongLayout, chooseBestLayout, normalizeSongInput, DEFAULT_LAYOUT_OPT } from './pdfLayout'
import { makeMeasure } from './measure'

// Debug switch: open DevTools and run localStorage.setItem('pdfDebug','1') to see guides
const PDF_DEBUG = typeof window !== 'undefined'
  && (() => { try { return localStorage.getItem('pdfDebug') === '1' } catch { return false } })()

/* -----------------------------------------------------------
 * Lazy jsPDF
 * --------------------------------------------------------- */
async function newPDF() {
  const { jsPDF } = await import('jspdf')
  return new jsPDF({ unit: 'pt', format: 'letter' })
}

/* -----------------------------------------------------------
 * Planner wrapper bound to jsPDF doc/fonts
 * --------------------------------------------------------- */
function planWithDoc(doc, song, baseOpt) {
  const pageW = doc.internal.pageSize.getWidth()
  const pageH = doc.internal.pageSize.getHeight()
  const oBase = { ...DEFAULT_LAYOUT_OPT, ...baseOpt, pageWidth: pageW, pageHeight: pageH }
  if (song?.meta?.capo && baseOpt?.showCapo !== false) {
    oBase.headerOffsetY = (oBase.headerOffsetY || DEFAULT_LAYOUT_OPT.headerOffsetY) + 14
  }
  const makeLyric = makeMeasure(doc, oBase.lyricFamily, 'normal')
  const makeChord = makeMeasure(doc, oBase.chordFamily, 'bold')
  const { plan } = chooseBestLayout(song, oBase, makeLyric, makeChord)
  return { plan }
}

/* -----------------------------------------------------------
 * DRAWING (consumes planned layout)
 * --------------------------------------------------------- */
function drawPlannedSong(doc, plan, { title, key, capo, showCapo = true }) {
  const lFam = String(plan.lyricFamily || 'Helvetica')
  const cFam = String(plan.chordFamily || 'Courier')
  const pageW = doc.internal.pageSize.getWidth()
  const pageH = doc.internal.pageSize.getHeight()

  const margin = plan.margin
  const headerTitlePt = Math.max(22, plan.lyricSizePt + 6)
  const headerKeyPt   = Math.max(12, plan.lyricSizePt - 2)
  const lineGap = 4
  const sectionSize = plan.lyricSizePt
  const sectionTopPad = Math.round(plan.lyricSizePt * 0.85)
  const contentStartY = margin + plan.headerOffsetY
  const contentW = pageW - margin * 2
  const colW = plan.columns === 2 ? (contentW - plan.gutter) / 2 : contentW

  plan.layout.pages.forEach((p, pIdx) => {
    if (pIdx > 0) doc.addPage()
    // Header
    doc.setFont(lFam, 'bold');   doc.setFontSize(headerTitlePt)
    doc.text(title, margin, margin + 24)
    doc.setFont(lFam, 'italic'); doc.setFontSize(headerKeyPt)
    doc.text(`Key: ${key || '—'}`, margin, margin + 40)
    if (showCapo && typeof capo === 'number') {
      doc.text(`Capo: ${capo}`, margin, margin + 54)
    }

    if (PDF_DEBUG) {
      doc.setDrawColor(180)
      doc.rect(margin, contentStartY, colW, pageH - margin - contentStartY)
      if (plan.columns === 2) {
        doc.rect(margin + colW + plan.gutter, contentStartY, colW, pageH - margin - contentStartY)
      }
      // Approximate occupancy for footer without relying on planner internals.
      // (Prevents calling columnHeights() with the wrong shape.)
      const colH = pageH - margin - contentStartY
      const approxOcc = plan.layout.pages.length === 1 ? 0.64 : 1.02 // keep your prior number if single page
      const approxBal = plan.columns === 2 ? 0.95 : 1.00
      const occInfo = ` • occ=${approxOcc.toFixed(2)} • bal=${approxBal.toFixed(2)}`

      doc.setFont(lFam, 'normal'); doc.setFontSize(9)
<<<<<<< HEAD
      doc.text(plan.debugFooter || '', margin, pageH - (margin * 0.6))
=======
      const footer = plan.debugFooter
        ? plan.debugFooter
        : `Plan: ${plan.columns} col • size ${plan.lyricSizePt}pt • singlePage=${plan.layout.pages.length===1 ? 'yes' : 'no'}`
      doc.text(footer, margin, pageH - (margin * 0.6))
>>>>>>> f8db25dd
    }

    p.columns.forEach((col) => {
      let x = col.x
      let y = contentStartY
      for (const b of col.blocks) {
        if (b.type === 'section') {
          y += sectionTopPad
          doc.setFont(lFam, 'bold'); doc.setFontSize(sectionSize)
          doc.text(`[${b.header}]`, x, y)
          y += sectionSize + 4
        } else if (b.type === 'line') {
          if (b.comment) {
            const pt = Math.max(10, plan.lyricSizePt - 2)
            doc.setFont(lFam, 'italic'); doc.setFontSize(pt)
            doc.setTextColor(120)
            doc.text(b.comment, x, y)
            doc.setTextColor(0)
            y += pt + 3
          } else {
            if (b.chords?.length) {
              doc.setFont(cFam, 'bold'); doc.setFontSize(plan.chordSizePt)
              for (const c of b.chords) doc.text(c.sym, x + c.x, y)
              y += plan.chordSizePt + lineGap / 2
            }
            doc.setFont(lFam, 'normal'); doc.setFontSize(plan.lyricSizePt)
            doc.text(b.lyrics, x, y)
            y += plan.lyricSizePt + lineGap
          }
        }
      }
    })
  })
}

/* -----------------------------------------------------------
 * Exposed helpers
 * --------------------------------------------------------- */
export { planSongLayout, chooseBestLayout, normalizeSongInput } from './pdfLayout'

export async function chooseBestLayoutAuto(song, baseOpt = {}) {
  const doc = await newPDF()
  let fams = {}
  try { fams = await ensureFontsEmbedded(doc) } catch {}
  const o = {
    lyricFamily: fams.lyricFamily || baseOpt.lyricFamily || 'Helvetica',
    chordFamily: fams.chordFamily || baseOpt.chordFamily || 'Courier',
    ...baseOpt,
  }
  const pageW = doc.internal.pageSize.getWidth()
  const pageH = doc.internal.pageSize.getHeight()
  const fallbackMeasure = (pt) => (text) => (text ? text.length * (pt * 0.6) : 0)
  const makeLyric = (pt) => (text) => {
    try {
      doc.setFont(o.lyricFamily, 'normal')
      doc.setFontSize(pt)
      return doc.getTextWidth(text || '')
    } catch {
      return fallbackMeasure(pt)(text)
    }
  }
  const makeChord = (pt) => (text) => {
    try {
      doc.setFont(o.chordFamily, 'bold')
      doc.setFontSize(pt)
      return doc.getTextWidth(text || '')
    } catch {
      return fallbackMeasure(pt)(text)
    }
  }
  const norm = normalizeSongInput(song)
  return chooseBestLayout(norm, { ...o, pageWidth: pageW, pageHeight: pageH }, makeLyric, makeChord)
}

/* -----------------------------------------------------------
 * Single-song PDF
 * --------------------------------------------------------- */
export async function downloadSingleSongPdf(song, options) {
  const doc = await newPDF()
  let fams = {}
  try { fams = await ensureFontsEmbedded(doc) } catch {}
  const base = {
    lyricSizePt: Math.max(12, options?.lyricSizePt || 16),
    chordSizePt: Math.max(12, options?.chordSizePt || 16),
    margin: 36,
    lyricFamily: fams.lyricFamily || 'Helvetica',
    chordFamily: fams.chordFamily || 'Courier',
    columns: options?.columns === 2 ? 2 : 1,
    showCapo: options?.showCapo,
  }
  const norm = normalizeSongInput(song)
  const planResult = planWithDoc(doc, norm, base)
  const plan = (planResult && planResult.plan) ? planResult.plan : planResult
  const title = song.title || norm.title || 'Untitled'
  const key = song.key || norm.key || 'C'
  drawPlannedSong(doc, plan, { title, key, capo: norm.meta?.capo, showCapo: options?.showCapo !== false })
  doc.setProperties({ title: `${title} – GraceChords` })
  doc.save(`${title.replace(/\s+/g, '_')}.pdf`)
  return { plan }
}

/* -----------------------------------------------------------
 * Multi-song PDF (setlists / songbooks)
 * --------------------------------------------------------- */
export async function downloadMultiSongPdf(songs, options = {}) {
  const doc = await newPDF()
  let fams = {}
  try { fams = await ensureFontsEmbedded(doc) } catch {}
  const baseOpt = {
    lyricSizePt: Math.max(12, options?.lyricSizePt || 16),
    chordSizePt: Math.max(12, options?.chordSizePt || 16),
    margin: 36,
    lyricFamily: fams.lyricFamily || 'Helvetica',
    chordFamily: fams.chordFamily || 'Courier',
    columns: options?.columns === 2 ? 2 : 1,
    showCapo: options?.showCapo,
  }
  const includeTOC = !!options?.includeTOC
  const cover = options?.coverImageDataUrl

  const planned = songs.map((s, idx) => {
    const norm = normalizeSongInput(s)
    const planResult = planWithDoc(doc, norm, baseOpt)
    const plan = (planResult && planResult.plan) ? planResult.plan : planResult
    const title = s.title || norm.title || 'Untitled'
    const key = s.key || norm.key || 'C'
    const capo = norm.meta?.capo
    return {
      raw: s,
      plan,
      title,
      key,
      capo,
      num: s._songbookNum || idx + 1,
      origTitle: s._origTitle || title,
    }
  })

  const pageW = doc.internal.pageSize.getWidth()
  const pageH = doc.internal.pageSize.getHeight()
  const margin = baseOpt.margin
  const lineH = 16
  const linesPerPage = Math.floor((pageH - margin * 2 - 40) / lineH)
  const tocPages = includeTOC ? Math.ceil(planned.length / linesPerPage) : 0
  let curPage = 1 + (cover ? 1 : 0) + tocPages
  const tocEntries = planned.map((p) => {
    const entry = { num: p.num, title: p.origTitle, page: curPage }
    curPage += p.plan.layout.pages.length
    return entry
  })

  // Cover page
  if (cover) {
    try { doc.addImage(cover, 'JPEG', 0, 0, pageW, pageH, undefined, 'FAST') } catch {}
    if (includeTOC || planned.length) doc.addPage()
  }

  // Table of contents
  if (includeTOC) {
    doc.setFont(baseOpt.lyricFamily, 'bold'); doc.setFontSize(24)
    doc.text('Table of Contents', pageW / 2, margin + 20, { align: 'center' })
    doc.setFont(baseOpt.lyricFamily, 'normal'); doc.setFontSize(12)
    let y = margin + 40
    tocEntries.forEach((e, i) => {
      if (i > 0 && i % linesPerPage === 0) { doc.addPage(); y = margin }
      const leftText = `${e.num} ${e.title}`
      doc.text(leftText, margin, y)
      const pageStr = String(e.page)
      const right = pageW - margin
      const textW = doc.getTextWidth(leftText)
      const pageWdt = doc.getTextWidth(pageStr)
      const dotsW = right - margin - textW - pageWdt - 4
      if (dotsW > 0) {
        const dot = doc.getTextWidth('.')
        const dots = '.'.repeat(Math.max(0, Math.floor(dotsW / dot)))
        doc.text(dots, margin + textW + 2, y)
      }
      doc.text(pageStr, right, y, { align: 'right' })
      y += lineH
    })
    if (planned.length) doc.addPage()
  }

  // Songs
  planned.forEach((p, idx) => {
    if (idx > 0) doc.addPage()
    drawPlannedSong(doc, p.plan, { title: p.title, key: p.key, capo: p.capo, showCapo: options?.showCapo !== false })
  })

  doc.setProperties({ title: options?.docTitle || 'GraceChords Setlist' })
  doc.save(options?.fileName || 'GraceChords_Selection.pdf')
}

/* -----------------------------------------------------------
 * Songbook wrapper
 * --------------------------------------------------------- */
export async function downloadSongbookPdf(songs, { includeTOC, coverImageDataUrl } = {}) {
  const numbered = songs.map((s, i) => ({
    ...s,
    title: `${i + 1}. ${s.title}`,
    _songbookNum: i + 1,
    _origTitle: s.title,
  }))
  const date = new Date().toISOString().slice(0, 10).replace(/-/g, '')
  await downloadMultiSongPdf(numbered, {
    includeTOC,
    coverImageDataUrl,
    docTitle: 'GraceChords Songbook',
    fileName: `songbook-${date}.pdf`,
  })
}


// Ensure we pass lyric/chord family & pt to measure
export function measureSection(section, pt, families = { lyrics: 'Noto Sans', chords: 'Noto Sans Mono', chordWeight: 'bold' }) {
  return _measureSection(section, {
    fontSize: pt,
    lyricFamily: families.lyrics,
    chordFamily: families.chords,
    chordWeight: families.chordWeight || 'bold',
  });
}
<|MERGE_RESOLUTION|>--- conflicted
+++ resolved
@@ -74,14 +74,7 @@
       const occInfo = ` • occ=${approxOcc.toFixed(2)} • bal=${approxBal.toFixed(2)}`
 
       doc.setFont(lFam, 'normal'); doc.setFontSize(9)
-<<<<<<< HEAD
       doc.text(plan.debugFooter || '', margin, pageH - (margin * 0.6))
-=======
-      const footer = plan.debugFooter
-        ? plan.debugFooter
-        : `Plan: ${plan.columns} col • size ${plan.lyricSizePt}pt • singlePage=${plan.layout.pages.length===1 ? 'yes' : 'no'}`
-      doc.text(footer, margin, pageH - (margin * 0.6))
->>>>>>> f8db25dd
     }
 
     p.columns.forEach((col) => {

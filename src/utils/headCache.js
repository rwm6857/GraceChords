// src/utils/headCache.js
// Cache results of HEAD requests by key to avoid repeat network calls
const headCache = new Map()

export async function headOk(url, key) {
  const k = key || url
  if (headCache.has(k)) return headCache.get(k)
  try {
    const res = await fetch(url, { method: 'HEAD' })
    if (!res.ok) { headCache.set(k, false); return false }
    headCache.set(k, true)
    return true
  } catch {
    headCache.set(k, false)
    return false
  }
}

<<<<<<< HEAD
export function clearHeadCache(key) {
  if (typeof key === 'undefined') headCache.clear()
  else headCache.delete(key)
=======
export function clearHeadCache() {
  headCache.clear()
>>>>>>> bf6729b1
}<|MERGE_RESOLUTION|>--- conflicted
+++ resolved
@@ -16,12 +16,6 @@
   }
 }
 
-<<<<<<< HEAD
 export function clearHeadCache(key) {
   if (typeof key === 'undefined') headCache.clear()
-  else headCache.delete(key)
-=======
-export function clearHeadCache() {
-  headCache.clear()
->>>>>>> bf6729b1
-}+  else headCache.delete(key)
--- conflicted
+++ resolved
@@ -80,7 +80,6 @@
     }
   })
 
-<<<<<<< HEAD
   it('Case 5: Medium lines force shrink → 2-col @13, 1 page', () => {
     const len = 30 // just within 2-col width at 13pt
     const lines = Array.from({ length: 40 }, () => line(len))
@@ -104,8 +103,8 @@
       lyricsBlocks: [blockFrom('Verse', lines)]
     }
     const plan = planForTest(song, {})
-=======
-  it('Case 5: chords near column limit force width-safe fallback', () => {
+
+  it('Case 7: chords near column limit force width-safe fallback', () => {
     // Each line places a long chord so close to the right edge that a
     // two-column layout at 16pt would overflow. The planner should shrink
     // and fall back to a single column at 12pt instead.
@@ -120,7 +119,6 @@
     })
 
     const plan = planForTest(mkSong(true), {})
->>>>>>> 74772384
     expect(plan.columns).toBe(1)
     expect(plan.size).toBe(12)
     expect(plan.pages).toBe(1)

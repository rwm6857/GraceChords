import { describe, it, expect } from 'vitest'
import { planForTest, getLayoutMetrics } from '../utils/pdfLayout'

// Helpers to build lines/blocks
const line = (len, ch='x') => ({ plain: ch.repeat(len), chordPositions: [] })
const blockFrom = (label, lines) => ({
  // Provide a label as a first line; normalization will promote to header
  lines: [{ plain: label, chordPositions: [] }, ...lines]
})

describe('PDF planner cases', () => {
  it('Case 1: Short song, short lines → 1-col @16, 1 page', () => {
    const short = 30
    const song = {
      title: 'Case1',
      key: 'G',
      lyricsBlocks: [
        blockFrom('Verse 1', [line(short), line(short), line(short), line(short)]),
        blockFrom('Chorus',  [line(short), line(short), line(short), line(short)])
      ]
    }
    const plan = planForTest(song, {})
    expect(plan.columns).toBe(1)
    expect(plan.size).toBe(16)
    expect(plan.pages).toBe(1)
  })

  it('Case 2: Short song, long lines → 1-col, shrink to fit (≥12), 1 page', () => {
    const longLen = 70 // 70 chars: fits at 12pt (≈504pt) but not at 16pt (≈672pt)
    const song = {
      title: 'Case2',
      key: 'G',
      lyricsBlocks: [
        blockFrom('Verse', [line(longLen), line(longLen), line(longLen)])
      ]
    }
    const plan = planForTest(song, {})
    expect(plan.columns).toBe(1)
    expect(plan.size).toBeGreaterThanOrEqual(12)
    expect(plan.size).toBeLessThanOrEqual(16)
    expect(plan.pages).toBe(1)
  })

  it('Case 3: Long song, short lines → prefer 2-col @16, 1 page', () => {
    const short = 24
    // Enough lines to overflow height in 1-col but fit in 2-col on one page
    const manyLines = Array.from({length: 40}, () => line(short))
    const song = {
      title: 'Case3',
      key: 'G',
      lyricsBlocks: [
        blockFrom('Verse 1', manyLines.slice(0, 20)),
        blockFrom('Verse 2', manyLines.slice(20))
      ]
    }
    const plan = planForTest(song, {})
    expect(plan.pages).toBe(1)
    expect(plan.size).toBe(16)
    expect(plan.columns).toBe(2)
  })

  it('Case 4: Long song, long lines → choose the best single-page plan; else fallback fewest pages', () => {
    const longLen = 70
    // Many long lines — 2-col will fail width; 1-col fits width at 12 but likely needs >1 page.
    const sec = (n) => blockFrom(`Verse ${n}`, Array.from({length: 10}, () => line(longLen)))
    const song = {
      title: 'Case4',
      key: 'G',
      lyricsBlocks: [sec(1), sec(2), sec(3)]
    }
    const plan = planForTest(song, {})
    // Either 1-col single page at 12 (rare), or fallback 1-col 12 with >1 page.
    expect([1,2]).toContain(plan.columns)
    expect(plan.size).toBeGreaterThanOrEqual(12)
    // If 2-col chosen, it still must be 1 page; otherwise expect multiple pages at 1-col
    if (plan.columns === 2) {
      expect(plan.pages).toBe(1)
    } else {
      expect(plan.pages).toBeGreaterThanOrEqual(1) // usually 2
    }
  })

<<<<<<< HEAD
  it('Case 5: chords near column limit force width-safe fallback', () => {
    // Each line places a long chord so close to the right edge that a
    // two-column layout at 16pt would overflow. The planner should shrink
    // and fall back to a single column at 12pt instead.
    const mkLine = (withChord = false) => ({
      plain: 'x'.repeat(25),
      chordPositions: withChord ? [{ index: 24, sym: 'Gmaj7#11b13+' }] : []
    })
    const mkSong = (withChord) => ({
      title: 'Case5',
      key: 'G',
      lyricsBlocks: [blockFrom('Verse', Array.from({ length: 20 }, () => mkLine(withChord)))]
    })

    const plan = planForTest(mkSong(true), {})
    expect(plan.columns).toBe(1)
    expect(plan.size).toBe(12)
    expect(plan.pages).toBe(1)
=======
  it('Case 5: Long sections avoid single-line pages', () => {
    const short = 24
    const longSection = (label) =>
      blockFrom(label, Array.from({ length: 82 }, () => line(short)))
    const song = {
      title: 'Case5',
      key: 'G',
      lyricsBlocks: [longSection('Verse 1'), longSection('Verse 2')]
    }
    const plan = planForTest(song, {})
    expect(plan.pages).toBeGreaterThan(1)
    const metrics = getLayoutMetrics(song, {
      columns: plan.columns,
      lyricSizePt: plan.size,
      chordSizePt: plan.size
    })
    metrics.forEach(page => {
      const lineCount = page.cols.reduce(
        (sum, col) => sum + col.blocks.filter(b => b.t === 'line').length,
        0
      )
      expect(lineCount).toBeGreaterThan(1)
    })
>>>>>>> a391a056
  })
})<|MERGE_RESOLUTION|>--- conflicted
+++ resolved
@@ -80,7 +80,6 @@
     }
   })
 
-<<<<<<< HEAD
   it('Case 5: chords near column limit force width-safe fallback', () => {
     // Each line places a long chord so close to the right edge that a
     // two-column layout at 16pt would overflow. The planner should shrink
@@ -99,30 +98,5 @@
     expect(plan.columns).toBe(1)
     expect(plan.size).toBe(12)
     expect(plan.pages).toBe(1)
-=======
-  it('Case 5: Long sections avoid single-line pages', () => {
-    const short = 24
-    const longSection = (label) =>
-      blockFrom(label, Array.from({ length: 82 }, () => line(short)))
-    const song = {
-      title: 'Case5',
-      key: 'G',
-      lyricsBlocks: [longSection('Verse 1'), longSection('Verse 2')]
-    }
-    const plan = planForTest(song, {})
-    expect(plan.pages).toBeGreaterThan(1)
-    const metrics = getLayoutMetrics(song, {
-      columns: plan.columns,
-      lyricSizePt: plan.size,
-      chordSizePt: plan.size
-    })
-    metrics.forEach(page => {
-      const lineCount = page.cols.reduce(
-        (sum, col) => sum + col.blocks.filter(b => b.t === 'line').length,
-        0
-      )
-      expect(lineCount).toBeGreaterThan(1)
-    })
->>>>>>> a391a056
   })
 })